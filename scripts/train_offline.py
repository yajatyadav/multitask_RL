import tensorflow as tf
tf.config.set_visible_devices([], "GPU")

import os
import json
import random
import time
from rich.console import Console

import numpy as np
import tqdm
import wandb
from absl import app, flags
from ml_collections import config_flags
import ml_collections

from rlds_dataloader.dataloader import create_data_loader

from agents import agents

from utils.data_utils import ratios_to_odds_mixture
from utils.flax_utils import restore_agent, save_agent
from utils.logger import CsvLogger, get_exp_name, get_flag_dict, get_wandb_video, setup_wandb
from utils.logger import build_network_tree
from utils.logger import get_sample_input_output_log_to_wandb

from evaluation.eval_libero import evaluate, Args


FLAGS = flags.FLAGS

# housekeeping flags
flags.DEFINE_boolean('use_wandb', True, 'Whether to use wandb for logging.')
flags.DEFINE_string('run_group', 'Debug', 'Run group.')
flags.DEFINE_string('exp_name_prefix', '', 'Prefix for the experiment name in Wandb, this can be used to group experiments.')
flags.DEFINE_integer('seed', 0, 'Random seed.')
flags.DEFINE_string('save_dir', 'exp/', 'Save directory.')
flags.DEFINE_string('restore_path', None, 'Restore path.')
flags.DEFINE_integer('restore_epoch', None, 'Restore epoch.')

# training flags
flags.DEFINE_integer('offline_steps', 1_000_000, 'Number of offline steps.')
flags.DEFINE_integer('log_interval', 100, 'Logging interval.')
flags.DEFINE_integer('eval_interval', 100_000, 'Evaluation interval.')
flags.DEFINE_integer('save_interval', 10_000_000, 'Saving interval.')
flags.DEFINE_integer('num_input_output_to_log', 2, 'Number of transitions to log to wand, to serve as sanity-check.')
flags.DEFINE_string('text_encoder', 'one_hot_libero', 'Text encoder type.')

# eval flags
flags.DEFINE_integer('eval_episodes', 20, 'Number of evaluation episodes.')
flags.DEFINE_integer('num_steps_wait', 10, 'Number of steps to wait for objects to stabilize.')
flags.DEFINE_integer('video_episodes', 0, 'Number of video episodes for each task.')
flags.DEFINE_float('eval_temperature', 1.0, 'Temperature for the actor.')
flags.DEFINE_integer('video_frame_skip', 3, 'Frame skip for videos.')
# more eval flags - might have to refactor tihs
flags.DEFINE_string('task_suite_name', '', 'Task suite name.')
flags.DEFINE_string('task_name', '', 'Task name.')

# dataset flags
flags.DEFINE_string('data_root_dir', None, 'Data root directory.')
flags.DEFINE_string('train_dataset_mix', None, 'JSON string for the train dataset mix.')
flags.DEFINE_boolean('do_validation', True, 'Whether to do validation.')
flags.DEFINE_string('val_dataset_mix', None, 'JSON string for the val dataset mix. Must be provided if do_validation is True.')
flags.DEFINE_boolean('balance_datasets', True, 'Whether to balance the datasets.') ## TODO(YY): NOTE- balance_datasets uses the size of the 'all' split, so sampling_weights are slightly off between train and val split
flags.DEFINE_integer('batch_size', 256, 'Batch size.')
flags.DEFINE_integer('num_workers', 16, 'Number of workers.')
flags.DEFINE_boolean('do_image_aug', True, 'Whether to apply image augmentation.')
flags.DEFINE_boolean('binarize_gripper', True, 'Whether to binarize the gripper into [-1, +1].')

# agent config flags
flags.DEFINE_boolean('tanh_squash', True, 'whether the actor squashes output actions using tanh')
flags.DEFINE_boolean('state_dependent_std', True, 'whether the actor network also outputs multivariate gaussian STD per state')
flags.DEFINE_boolean('const_std', True, 'whether we use const std of 1 for all actor output distributions. Importantly, if const_std=False, state_dependent_std, then we still learn a std shared among ALL states')
flags.DEFINE_float('alpha', 10.0, 'the temperature param for AWR. alpha=0 means BC, and higher alpha leads us to more greedily picking higher-advantage actions')
flags.DEFINE_float('expectile', 0.9, 'the expectile for IQL')
flags.DEFINE_float('lr', 3e-4, 'constant learning rate that Adam uses for all networks')
flags.DEFINE_string('encoder', '', 'must specify what encoder- controls if we are using simulator state, image + proprio, or something else')

# agent configuration
agent_config = ml_collections.ConfigDict(
    dict(
        agent_name='iql',  # Agent name.
        # lr=3e-4, # to be filled in later
        actor_hidden_dims=(512, 512, 512, 512),  # Actor network hidden dimensions.
        value_hidden_dims=(512, 512, 512, 512),  # Value network hidden dimensions.
        layer_norm=True,  # Whether to use layer normalization.
        actor_layer_norm=True,  # Whether to use layer normalization for the actor.
        discount=0.99,  # Discount factor.
        tau=0.005,  # Target network update rate.
        # expectile=0.9,  # IQL expectile.
        actor_loss='awr',  # Actor loss type ('awr' or 'ddpgbc').
        # alpha=0.0,  # Temperature in AWR or BC coefficient in DDPG+BC. will be filled in main()
        # const_std=True,  # Whether to use constant standard deviation for the actor. # to be filled in later
        # encoder='state_space_encoder',  # Visual encoder name (None, 'impala_small', etc.).
    )
    )


def main(_):
    # setup wandb
    exp_name = FLAGS.exp_name_prefix + get_exp_name(FLAGS.seed)
<<<<<<< HEAD
    if FLAGS.use_wandb:
        setup_wandb(project='multitask_RL', group=FLAGS.run_group, name=exp_name)
=======
>>>>>>> 00189305

    # setup save dir
    FLAGS.save_dir = os.path.join(FLAGS.save_dir, wandb.run.project if FLAGS.use_wandb else 'none', FLAGS.run_group, exp_name)
    os.makedirs(FLAGS.save_dir, exist_ok=True)
    flag_dict = get_flag_dict()
    with open(os.path.join(FLAGS.save_dir, 'flags.json'), 'w') as f:
        json.dump(flag_dict, f)
    # load in extra agent config options from flag, then save
    agent_config.update(
        lr=FLAGS.lr,
        alpha=FLAGS.alpha,
        expectile=FLAGS.expectile,
        tanh_squash=FLAGS.tanh_squash,
        const_std=FLAGS.const_std,
        state_dependent_std=FLAGS.state_dependent_std,
        encoder=FLAGS.encoder
    )
    agent_config_dict = agent_config.to_dict()    
    with open(os.path.join(FLAGS.save_dir, 'agent_config.json'), 'w') as f:
        json.dump(agent_config_dict, f, indent=2)

    # setup randomization
    random.seed(FLAGS.seed)
    np.random.seed(FLAGS.seed)

    ## setup dataloaders
    train_dataset_mix = ratios_to_odds_mixture(json.loads(FLAGS.train_dataset_mix))
    train_dataloader_config = {
        'data_root_dir': FLAGS.data_root_dir,
        'dataset_mix': train_dataset_mix,
        'balance_datasets': FLAGS.balance_datasets,
        'batch_size': FLAGS.batch_size,
        'num_workers': FLAGS.num_workers,
        "prefetch_factor": 5,
        'seed': FLAGS.seed,
        'do_image_aug': FLAGS.do_image_aug,
        'binarize_gripper': True,
        'train': True,
        'text_encoder': FLAGS.text_encoder,
    }
    train_dataloader = create_data_loader(train_dataloader_config, normalize_images=True, normalize_batches=True, infinite_dataset=True) # not using OpenVLA dataloader normalization func
    data_iter = iter(train_dataloader)

    if FLAGS.do_validation:
        val_dataset_mix = ratios_to_odds_mixture(json.loads(FLAGS.val_dataset_mix))
        val_dataloader_config = {
            'data_root_dir': FLAGS.data_root_dir,
            'dataset_mix': val_dataset_mix,
            'balance_datasets': FLAGS.balance_datasets,
            'batch_size': FLAGS.batch_size,
            'num_workers': FLAGS.num_workers,
            'prefetch_factor': 5,
            'seed': FLAGS.seed,
            'do_image_aug': False,
            'binarize_gripper': True,
            'train': False,
            'text_encoder': FLAGS.text_encoder,
        } 
        val_dataloader = create_data_loader(val_dataloader_config, normalize_images=True, normalize_batches=True, infinite_dataset=True) # not using OpenVLA dataloader normalization func
        val_data_iter = iter(val_dataloader)
    else:
        val_dataloader = None
        val_data_iter = None
    
    example_batch = next(data_iter)

    # setup agent
    agent_class = agents[agent_config['agent_name']]
    agent = agent_class.create(
        FLAGS.seed,
        example_batch['observations'],
        example_batch['actions'],
        agent_config,
    )    

    # restore agent
    if FLAGS.restore_path is not None:
        agent = restore_agent(agent, FLAGS.restore_path, FLAGS.restore_epoch)

    # setup loggers
    train_logger = CsvLogger(os.path.join(FLAGS.save_dir, 'train.csv'))
    eval_logger = CsvLogger(os.path.join(FLAGS.save_dir, 'eval.csv'))
    first_time = time.time()
    last_time = time.time()

    # pretty-print networks' summary
    network = agent.network
    network_params = network.params
    console = Console()
    console.print(build_network_tree(network_params))

    # setup wandb and start training loop
    setup_wandb(project='multitask_RL', group=FLAGS.run_group, name=exp_name, agent_config=agent_config_dict)
    expl_metrics = dict()
    for i in tqdm.tqdm(range(1, FLAGS.offline_steps + 1), smoothing=0.1, dynamic_ncols=True):
        batch = next(data_iter)
        agent, info = agent.update(batch)
        # log few inputs to wandb: logs 0th transition in batch
        if i < FLAGS.num_input_output_to_log + 1:
            dict_to_log = get_sample_input_output_log_to_wandb(batch)
            wandb.log(dict_to_log, step=i)

        # log metrics
        if i % FLAGS.log_interval == 0:
            train_metrics = {f'training/{k}': v for k, v in info.items()}
            if val_dataloader is not None:
                val_batch = next(val_data_iter)
                _, val_info = agent.total_loss(val_batch, grad_params=None)
                train_metrics.update({f'validation/{k}': v for k, v in val_info.items()})
            train_metrics['time/epoch_time'] = (time.time() - last_time) / FLAGS.log_interval
            train_metrics['time/total_time'] = time.time() - first_time
            train_metrics.update(expl_metrics)
            last_time = time.time()
            wandb.log(train_metrics, step=i)
            train_logger.log(train_metrics, step=i)

        # evaluate agent
        if FLAGS.eval_interval != 0 and (i == 1 or i % FLAGS.eval_interval == 0):
            renders = []
            wrist_renders = []
            eval_metrics = {}
            libero_eval_args = Args(
                seed=FLAGS.seed,
                num_eval_episodes=FLAGS.eval_episodes,
                num_steps_wait=FLAGS.num_steps_wait,
                video_frame_skip=FLAGS.video_frame_skip,
                eval_temperature=FLAGS.eval_temperature,
                task_suite_name=FLAGS.task_suite_name,
                task_name=FLAGS.task_name,
                text_encoder=FLAGS.text_encoder,
                dataset_name=sorted(train_dataset_mix.keys())[0], # take the first key as the dataset name, used for normalizing eval-time observations
            )

            eval_info, trajs, cur_renders, cur_wrist_renders = evaluate(
                agent=agent,
                args=libero_eval_args,
            )
            renders.extend(cur_renders)
            wrist_renders.extend(cur_wrist_renders)
            for k, v in eval_info.items():
                eval_metrics[f'evaluation/{k}'] = v            
            video = get_wandb_video(renders=renders)
            eval_metrics['video'] = video
            # wrist_video = get_wandb_video(renders=wrist_renders)
            # eval_metrics['wrist_video'] = wrist_video
            wandb.log(eval_metrics, step=i)
            eval_logger.log(eval_metrics, step=i)

        # save agent
        if i % FLAGS.save_interval == 0:
            save_agent(agent, FLAGS.save_dir, i)

    train_logger.close()
    eval_logger.close()
    print(f"🥳🥳Training finished!")


if __name__ == '__main__':
    app.run(main)<|MERGE_RESOLUTION|>--- conflicted
+++ resolved
@@ -99,11 +99,8 @@
 def main(_):
     # setup wandb
     exp_name = FLAGS.exp_name_prefix + get_exp_name(FLAGS.seed)
-<<<<<<< HEAD
     if FLAGS.use_wandb:
         setup_wandb(project='multitask_RL', group=FLAGS.run_group, name=exp_name)
-=======
->>>>>>> 00189305
 
     # setup save dir
     FLAGS.save_dir = os.path.join(FLAGS.save_dir, wandb.run.project if FLAGS.use_wandb else 'none', FLAGS.run_group, exp_name)
